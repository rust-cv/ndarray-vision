--- conflicted
+++ resolved
@@ -4,11 +4,8 @@
 
 ### Added
 * Padding strategies (`NoPadding`, `ConstantPadding`, `ZeroPadding`)
-<<<<<<< HEAD
 * Threshold module with Otsu and Mean threshold algorithms
-=======
 * Image transformations and functions to create affine transform matrices
->>>>>>> 5c6f9cb4
 
 ### Changed
 * Integrated Padding strategies into convolutions
